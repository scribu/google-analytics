<<<<<<< HEAD
import auth, commands, utils, account, auth, blueprint, columns, errors, query, segments
from auth import authenticate, authorize, revoke
from blueprint import Blueprint
=======
from . import auth, commands, utils, account, auth, blueprint, columns, errors, query
from .auth import authenticate, authorize, revoke
from .blueprint import Blueprint
>>>>>>> 0235c2c9
<|MERGE_RESOLUTION|>--- conflicted
+++ resolved
@@ -1,9 +1,3 @@
-<<<<<<< HEAD
-import auth, commands, utils, account, auth, blueprint, columns, errors, query, segments
-from auth import authenticate, authorize, revoke
-from blueprint import Blueprint
-=======
-from . import auth, commands, utils, account, auth, blueprint, columns, errors, query
+from . import auth, commands, utils, account, auth, blueprint, columns, errors, query, segments
 from .auth import authenticate, authorize, revoke
-from .blueprint import Blueprint
->>>>>>> 0235c2c9
+from .blueprint import Blueprint