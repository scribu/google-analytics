from copy import deepcopy
import collections
import time
import addressable
import inspector

from .columns import Column, Segment
from . import utils
from . import errors

class Report(object):
    def __init__(self, raw, query):
        self.raw = []
        self.queries = []

        registry = query.profile.webproperty.account.columns
        headers = [registry[header['name']] for header in raw['columnHeaders']]
        slugs = [header.pyslug for header in headers]
        self.row_cls = collections.namedtuple('Row', slugs)
        self.headers = addressable.List(headers, 
            indices=registry.indexed_on, insensitive=True)
        self.rows = []
        self.append(raw, query)

    def append(self, raw, query):
        self.raw.append(raw)
        self.queries.append(query)
        self.is_complete = not 'nextLink' in raw

        casters = [column.cast for column in self.headers]

        # if no rows were returned, the GA API doesn't 
        # include the `rows` key at all
        for row in self.raw[-1].get('rows', []):
            typed_row = [casters[i](row[i]) for i in range(len(self.headers))]
            typed_tuple = self.row_cls(*typed_row)
            self.rows.append(typed_tuple)

        # TODO: figure out how this works with paginated queries
        self.totals = raw['totalsForAllResults']
        # more intuitive when querying for just a single metric
        self.total = raw['totalsForAllResults'].values()[0]
        # print(self.totals)

    @property
    def first(self):
        return self.rows[0]

    @property
    def last(self):
        return self.rows[-1]

    @property
    def value(self):
        return self.first[0]

    @property
    def values(self):
        return [row[0] for row in self.rows]

    def serialize(self):
        serialized = []
        for row in self.rows:
            row = row._asdict()
            for key, value in row.items():
                row[key] = utils.simplify(value)
            serialized.append(row)
        return serialized

    def __getitem__(self, key):
        try:
            i = self.headers.index(key)
            return [row[i] for row in self.rows]
        except ValueError:
            raise ValueError(key + " not in column headers")

    def __iter__(self):
        raise NotImplementedError()

    def __len__(self):
        return len(self.rows)


class Query(object):
    def __init__(self, profile, metrics=[], dimensions=[], meta=None, title=None):
        self._title = title
        self.raw = {'ids': 'ga:' + profile.id}
        self.meta = {}
        self.meta.update(meta or {})
        self.profile = profile
        self.webproperty = profile.webproperty
        self.account = profile.webproperty.account
        self._report = None
        self._specify(metrics=metrics, dimensions=dimensions)

    _lock = 0

    # no not execute more than one query per second
    def _wait(self):
        now = time.time()
        elapsed = now - self._lock
        time.sleep(max(0, 1 - elapsed))
        self._lock = now

    def _serialize_criterion(criterion):
        pattern = r'(?P<identifier>[\w:]+)((?P<operator>[\!\=\>\<\@\~]+)(?P<value>[\w:]+))?'
        match = re.match(pattern, criterion)
        identifier = match.group('identifier')
        operator = match.group('operator') or ''
        value = match.group('value') or ''
        column = self._serialize_column(identifier)
        return column + operator + value

    def _normalize_column(self, value):
        if isinstance(value, Column):
            return value
        else:
            columns = self.account.get_columns()
            return columns[value]

    def _serialize_column(self, value):
        return self._normalize_column(value).id

    def _serialize_columns(self, values):
        if not isinstance(values, (list, tuple)):
            values = [values]

        return [self._serialize_column(value) for value in values]

    def _normalize_segment(self, value):
        if isinstance(value, Segment):
            return value
        else:
            return self.account.segments[value]
    
    def _serialize_segment(self, value):
        return self._normalize_segment(value).id

    def _serialize(self, obj):
        if isinstance(obj, list):
            return [self._serialize(el) for el in obj]
        elif isinstance(obj, Column):
            return obj.id
        else:
            return obj

    @property
    def endpoint(self):
        return self.account.service.data().ga()

    def clone(self):
        query = self.__class__(profile=self.profile, meta=self.meta)
        query.raw = deepcopy(self.raw)
        query._report = None
        return query

    @utils.immutable
    def set(self, key=None, value=None, **kwargs):
        """
        `set` is a way to add raw properties to the request, 
        for features that python-google-analytics does not 
        support or supports incompletely. For convenience's 
        sake, it will serialize Column objects but will 
        leave any other kind of value alone.
        """

        if key and value:
            self.raw[key] = self._serialize(value)
        elif key or kwargs:
            properties = key or kwargs
            for key, value in properties.items():
                self.raw[key] = self._serialize(value)
        else:
            raise ValueError(
                "Query#set requires a key and value, a properties dictionary or keyword arguments.")

        return self

    def _specify(self, metrics=[], dimensions=[]):
        metrics = self._serialize_columns(metrics)
        dimensions = self._serialize_columns(dimensions)
        self.raw.setdefault('metrics', []).extend(metrics)
        self.raw.setdefault('dimensions', []).extend(dimensions)

        return self

    @property
    def description(self):
        """
        A list of the metrics this query will ask for.
        """

        if len(self.raw['metrics']):
            metrics = self.raw['metrics']
            head = metrics[0:-1] or metrics[0:1]
            text = ", ".join(head)
            if len(metrics) > 1:
                tail = metrics[-1]
                text = text + " and " + tail
        else:
            text = 'n/a'

        return text

    @property
    def title(self):
        return self._title or self.description

    @title.setter
    def title(self, value):
        self._title = value

    @inspector.implements(_specify)
    @utils.immutable
    def query(self, *vargs, **kwargs):
        """
        Return a new query with additional metrics and dimensions.
        If specifying only a single metric or dimension, you can 
        but are not required to wrap it in a list.

        This interface is identical to the one you use to construct
        new queries, `Profile#query`. Look there for more details.
        """
        return self._specify(*vargs, **kwargs)

    @utils.immutable
    def metrics(self, *metrics):
        """
        Return a new query with additional metrics.

        ```python
        query.metrics('pageviews', 'page load time')
        ```
        """
        return self._specify(metrics=metrics)

    @utils.immutable
    def dimensions(self, *dimensions):
        """
        Return a new query with additional dimensions.

        ```python
        query.dimensions('search term', 'search depth')
        ```
        """
        return self._specify(dimensions=dimensions)

    @utils.immutable
    def sort(self, *columns):
        """
        Return a new query which will produce results sorted by 
        one or more metrics or dimensions. You may use plain 
        strings for the columns, or actual `Column`, `Metric` 
        and `Dimension` objects.

        Add a minus in front of the metric (either the string or 
        the object) to sort in descending order.

        ```python
        # sort using strings
        query.sort('pageviews', '-device type')

        # sort using metric, dimension or column objects
        pageviews = account.metrics['pageviews']
        query.sort(-pageviews)
        ```
        """

        sorts = []

        for column in columns:          
            if isinstance(column, Column):
                ascending = False
                identifier = column.id
            elif isinstance(column, basestring):
                ascending = column.startswith('-')
                identifier = self.account.columns[column.lstrip('-')].id
            else:
                raise ValueError()

            if ascending:
                sign = '-'
            else:
                sign = ''

            sorts.append(sign + identifier) 

        self.raw['sort'] = ",".join(sorts)
        return self

    @utils.immutable
    def filter(self, value):
        """ Most of the actual functionality lives on the Column 
        object and the `all` and `any` functions. """
        self.raw['filters'] = value


    def execute(self):
        raw = deepcopy(self.raw)
        raw['metrics'] = ','.join(self.raw['metrics'])
        raw['dimensions'] = ','.join(self.raw['dimensions'])

        try:
            response = self.endpoint.get(**raw).execute()
        except Exception as err:
            if isinstance(err, TypeError):
                parameters = utils.paste(self.raw, '\t', '\n', pad=True)
                message = err.message
                diagnostics = utils.format(
                    """
                    {message}

                    The query you submitted was:

                    {parameters}
                    """, message=message, parameters=parameters)
                raise errors.InvalidRequestError(diagnostics)
            else:
                raise err

        return Report(response, self)    

    @property
    def report(self):
        if not self._report:
            self._report = self.get()
        return self._report

    # various lazy-loading shortcuts
    @property
    def rows(self):
        return self.report.rows

    @property
    def first(self):
        return self.report.first

    @property
    def last(self):
        return self.report.last

    @property
    def value(self):
        return self.report.value

    @property
    def values(self):
        return self.report.values

    def serialize(self):
        return self.report.serialize()

    def __repr__(self):
        return "<{}: {} ({})>".format(self.__class__.__name__, self.title, self.profile.name)


class CoreQuery(Query):
    """
    CoreQuery is the main way through which to produce reports
    from data in Google Analytics.

    The most important methods are:

    * `metrics` and `dimensions` (both of which you can also pass as 
      lists when creating the query)
    * `range` and its shortcuts that have the granularity already set: 
      `hourly`, `daily`, `weekly`, `monthly`, `yearly`
    * `filter` to filter which rows are analyzed before running the query
    * `segment` to filter down to a certain kind of session or user (as 
      opposed to `filter` which works on individual rows of data)
    * `limit` to ask for a subset of results
    * `sort` to sort the query


    CoreQuery is mostly immutable: wherever possible, methods 
    return a new query rather than modifying the existing one,
    so for example this works as you'd expect it to:

    ```python
    base = profile.query('pageviews')
    january = base.daily('2014-01-01', months=1).get()
    february = base.daily('2014-02-01', months=1).get()
    ```
    """

    # TODO (?)
    # fields
    # userIp / quotaUser
    # https://developers.google.com/analytics/devguides/reporting/core/v3/reference#q_summary

    PRECISION_LEVELS = ('FASTER', 'DEFAULT', 'HIGH_PRECISION', )
    GRANULARITY_LEVELS = ('year', 'month', 'week', 'day', 'hour', )
    GRANULARITY_DIMENSIONS = (
        'ga:year', 'ga:yearMonth', 'ga:yearWeek', 
        'ga:date', 'ga:dateHour',
    )

    @utils.immutable
    def range(self, start, stop=None, months=0, days=0, precision=1, granularity=None):
        """
        Return a new query that fetches metrics within a certain date range.

        ```python
        query.range('2014-01-01', '2014-06-30')
        ```

        If you don't specify a `stop` argument, the date range will end today. If instead 
        you meant to fetch just a single day's results, try: 

        ```python
        query.range('2014-01-01', days=1)
        ```

        More generally, you can specify that you'd like a certain number of days, 
        starting from a certain date:

        ```python
        query.range('2014-01-01', months=3)
        query.range('2014-01-01', days=28)
        ```

        Note that if you don't specify a granularity (either through the `granularity`
        argument or through the `hourly`, `daily`, `weekly`, `monthly` or `yearly`
        shortcut methods) you will get only a single result, encompassing the 
        entire date range, per metric.

        For queries that should run faster, you may specify a lower precision, 
        and for those that need to be more precise, a higher precision:

        ```
        # faster queries
        query.range('2014-01-01', '2014-01-31', precision=0)
        query.range('2014-01-01', '2014-01-31', precision='FASTER')
        # queries with the default level of precision (usually what you want)
        query.range('2014-01-01', '2014-01-31')
        query.range('2014-01-01', '2014-01-31', precision=1)
        query.range('2014-01-01', '2014-01-31', precision='DEFAULT')
        # queries that are more precise
        query.range('2014-01-01', '2014-01-31', precision=2)
        query.range('2014-01-01', '2014-01-31', precision='HIGH_PRECISION')        
        ```

        **Note:** it is currently not possible to easily specify that you'd like 
        to query the last last full week or weeks. This will be added sometime
        in the future.

        As a stopgap measure, it is possible to use the [`nDaysAgo` format][query]
        format for your start date.

        [query]: https://developers.google.com/analytics/devguides/reporting/core/v3/reference#q_summary
        """
        start, stop = utils.daterange(start, stop, months, days)

        self.raw.update({
            'start_date': start, 
            'end_date': stop, 
        })

        if isinstance(precision, int):
            precision = self.PRECISION_LEVELS[precision]

        if precision not in self.PRECISION_LEVELS:
            levels = ", ".join(self.PRECISION_LEVELS)
            raise ValueError("Granularity should be one of: " + levels)

        if precision != 'DEFAULT':
            self.raw.update({'samplingLevel': precision})

        if granularity:
            if not isinstance(granularity, int):
                if granularity in self.GRANULARITY_LEVELS:
                    granularity = self.GRANULARITY_LEVELS.index(granularity)
                else:
                    levels = ", ".join(options.keys())
                    raise ValueError("Granularity should be one of: " + levels)

            dimension = self.GRANULARITY_DIMENSIONS[granularity]
            self.raw['dimensions'].insert(0, dimension)

        return self

    @inspector.implements(range)
    def hourly(self, *vargs, **kwargs):
        kwargs['granularity'] = 'hour'
        return self.range(*vargs, **kwargs)

    @inspector.implements(range)
    def daily(self, *vargs, **kwargs):
        """
        Return a new query that fetches metrics within a certain date 
        range, summarized by day. This method is identical to 
        `CoreQuery#range` but it sets the default granularity to 
        `granularity='day'`.
        """

        kwargs['granularity'] = 'day'
        return self.range(*vargs, **kwargs)

    @inspector.implements(range)
    def weekly(self, *vargs, **kwargs):
        """
        Return a new query that fetches metrics within a certain date 
        range, summarized by week. This method is identical to 
        `CoreQuery#range` but it sets the default granularity to 
        `granularity='week'`.
        """

        kwargs['granularity'] = 'week'
        return self.range(*vargs, **kwargs)

    @inspector.implements(range)
    def monthly(self, *vargs, **kwargs):
        """
        Return a new query that fetches metrics within a certain date 
        range, summarized by month. This method is identical to 
        `CoreQuery#range` but it sets the default granularity to 
        `granularity='month'`.
        """

        kwargs['granularity'] = 'month'
        return self.range(*vargs, **kwargs)

    @inspector.implements(range)
    def yearly(self, *vargs, **kwargs):
        """
        Return a new query that fetches metrics within a certain date 
        range, summarized by year. This method is identical to 
        `CoreQuery#range` but it sets the default granularity to 
        `granularity='year'`.
        """

        kwargs['granularity'] = 'year'
        return self.range(*vargs, **kwargs)

    @utils.immutable
    def step(self, maximum):
        """
        Return a new query with a maximum amount of results to be returned 
        in any one request, without implying that we should stop 
        fetching beyond that limit (unlike `CoreQuery#limit`.)

        Useful in debugging pagination functionality.

        Perhaps also useful when you  want to be able to decide whether to
        continue fetching data, based  on the data you've already received.
        """

        self.raw['max_results'] = maximum
        return self

    @utils.immutable
    def limit(self, *_range):
        """
        Return a new query, limited to a certain number of results.

        ```python
        # first 100
        query.limit(100)
        # 50 to 60
        query.limit(50, 10)
        ```

        Please note carefully that Google Analytics uses 
        1-indexing on its rows.
        """

        # uses the same argument order as 
        # LIMIT in a SQL database
        if len(_range) == 2:
            start, maximum = _range
        else:
            start = 1
            maximum = _range[0]

        self.meta['limit'] = maximum

        self.raw.update({
            'start_index': start, 
            'max_results': maximum, 
        })
        return self

    @utils.immutable
    def segment(self, value, type=None):
        """
        Return a new query, limited to a segment of all users or sessions.

        Accepts segment objects, filtered segment objects and segment names:

        ```python
        query.segment(account.segments['browser'])
        query.segment('browser')
        query.segment(account.segments['browser'].any('Chrome', 'Firefox'))
        ```

        Segment can also accept a segment expression when you pass 
        in a `type` argument. The type argument can be either `users`
        or `sessions`. This is pretty close to the metal.

        ```python
        # will be translated into `users::condition::perUser::ga:sessions>10`
        query.segment('condition::perUser::ga:sessions>10', type='users')
        ```

        See the [Google Analytics dynamic segments documentation][segments]

        You can also use the `any`, `all`, `followed_by` and 
        `immediately_followed_by` functions in this module to 
        chain together segments.

        Everything about how segments get handled is still in flux.
        Feel free to propose ideas for a nicer interface on 
        the [GitHub issues page][issues]

        [segments]: https://developers.google.com/analytics/devguides/reporting/core/v3/segments#reference
        [issues]: https://github.com/debrouwere/google-analytics/issues
        """

        # TODO / NOTE: support for dynamic segments using 
        # conditions and sequences is barebones at the moment
        if type:
            value = "{type}::{value}".format(type=type, value=value)
        else:
            value = self._serialize_segment(value)

        self.raw['segment'] = value
        return self

    @utils.immutable
    def next(self):
        """
        Return a new query with a modified `start_index`.
        Mainly used internally to paginate through results.
        """
        step = self.raw.get('max_results', 1000)
        start = self.raw.get('start_index', 1) + step
        self.raw['start_index'] = start
<<<<<<< HEAD
        return self    
=======
        return self

    def _execute(self):
        raw = deepcopy(self.raw)
        raw['metrics'] = ','.join(self.raw['metrics'])
        raw['dimensions'] = ','.join(self.raw['dimensions'])

        service = self.account.service
        self._wait()

        try:
            response = service.data().ga().get(**raw).execute()
        except Exception as err:
            if isinstance(err, TypeError):
                parameters = utils.paste(self.raw, '\t', '\n', pad=True)
                message = err.message
                diagnostics = utils.format(
                    """
                    {message}
>>>>>>> 0235c2c9

    def get(self):
        """
        Run the query and return a `Report`.

        Execute transparently handles paginated results, so even for results that 
        are larger than the maximum amount of rows the Google Analytics API will 
        return in a single request, or larger than the amount of rows as specified 
        through `CoreQuery#step`,  execute will leaf through all pages,  
        concatenate the results and produce a single Report instance.
        """

        cursor = self
        report = None
        is_complete = False
        is_enough = False

        while not (is_enough or is_complete):
            chunk = cursor.execute()

            if report:
                report.append(chunk.raw[0], cursor)
            else:
                report = chunk

            is_enough = len(report.rows) >= self.meta.get('limit', float('inf'))
            is_complete = chunk.is_complete
            cursor = cursor.next()

        return report



class RealTimeQuery(Query):
    """
    A query against the [Google Analytics Live API][live].

    **Note:** alpha quality, under active development.

    [live]: https://developers.google.com/analytics/devguides/reporting/realtime/v3/reference/data/realtime#resource
    """

    @property
    def endpoint(self):
        return self.account.service.data().realtime()

    @utils.immutable
    def limit(self, maximum):
        """
        Return a new query, limited to a certain number of results.

        Unlike core reporting queries, you cannot specify a starting 
        point for live queries, just the maximum results returned.

        ```python
        # first 50
        query.limit(50)
        ```
        """

        self.meta['limit'] = maximum
        self.raw.update({
            'max_results': maximum, 
        })
        return self

    def get(self):
        return self.execute()


def describe(profile, description):
    """
    Generate a query by describing it as a series of actions 
    and parameters to those actions. These map directly 
    to Query methods and arguments to those methods.

    This is an alternative to the chaining interface.
    Mostly useful if you'd like to put your queries
    in a file, rather than in Python code.
    """
    return refine(profile.query(), description)

def refine(query, description):
    """
    Refine a query from a dictionary of parameters that describes it.
    See `describe` for more information.
    """

    for attribute, arguments in description.items():
        if hasattr(query, attribute):
            attribute = getattr(query, attribute)
        else:
            raise ValueError("Unknown query method: " + attribute)

        if callable(attribute):
            method = attribute
            if isinstance(arguments, dict):
                query = method(**arguments)
            elif isinstance(arguments, list):
                query = method(*arguments)
            else:
                query = method(arguments)
        else:
            setattr(attribute, arguments)
            
    return query<|MERGE_RESOLUTION|>--- conflicted
+++ resolved
@@ -99,8 +99,10 @@
     def _wait(self):
         now = time.time()
         elapsed = now - self._lock
-        time.sleep(max(0, 1 - elapsed))
-        self._lock = now
+        wait = max(0, 1 - elapsed)
+        time.sleep(wait)
+        self._lock = time.time()
+        return wait
 
     def _serialize_criterion(criterion):
         pattern = r'(?P<identifier>[\w:]+)((?P<operator>[\!\=\>\<\@\~]+)(?P<value>[\w:]+))?'
@@ -301,6 +303,7 @@
         raw['dimensions'] = ','.join(self.raw['dimensions'])
 
         try:
+            self._wait()
             response = self.endpoint.get(**raw).execute()
         except Exception as err:
             if isinstance(err, TypeError):
@@ -318,7 +321,7 @@
             else:
                 raise err
 
-        return Report(response, self)    
+        return Report(response, self)
 
     @property
     def report(self):
@@ -635,29 +638,7 @@
         step = self.raw.get('max_results', 1000)
         start = self.raw.get('start_index', 1) + step
         self.raw['start_index'] = start
-<<<<<<< HEAD
-        return self    
-=======
-        return self
-
-    def _execute(self):
-        raw = deepcopy(self.raw)
-        raw['metrics'] = ','.join(self.raw['metrics'])
-        raw['dimensions'] = ','.join(self.raw['dimensions'])
-
-        service = self.account.service
-        self._wait()
-
-        try:
-            response = service.data().ga().get(**raw).execute()
-        except Exception as err:
-            if isinstance(err, TypeError):
-                parameters = utils.paste(self.raw, '\t', '\n', pad=True)
-                message = err.message
-                diagnostics = utils.format(
-                    """
-                    {message}
->>>>>>> 0235c2c9
+        return self
 
     def get(self):
         """
